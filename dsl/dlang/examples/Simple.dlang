/* Language testbench */
Domain TestingDomain {
    description is "The collective responsibility of carrying out quality assurance"
}

<<<<<<< HEAD
package DomainModel {

    ContextMap TestMap {
        contains DomainModel.CodeInfrastructure, DomainModel.Test 
=======
BoundedContext CodeInfrastructure in TestingDomain {
    description is "Components in the automated instrumentation pipeline"
    classifiers {
        role is Executing
>>>>>>> 1cd7f449
    }

    /* The structures under test */
    BoundedContext CodeInfrastructure in TestingDomain {
        description is "Components in the automated instrumentation pipeline"
        classifiers {
            role is Executing 
        }
        decisions {
            policy FailFast where "Failing tests must fail the entire suite"
        }
    }

    /* Where the tests run */
    BoundedContext Test in TestingDomain {
        terminology {
            term UnitTest means "A test that verifies a single aspect of a unit",
            term IntegrationTest means "A test that verifies the integration of multiple units"        
        }
    }

<<<<<<< HEAD
    Domain TestingDomain {
        description is "The collective responsibility of carrying out quality assurance"
    }

    /* A specific role for frontend-facing executing components */
    Role Executing
    Classification Canary
}

package Roles {
    Role Executing

    ContextMap AnotherMap {
        contains DomainModel.CodeInfrastructure
    }
}
=======
/* A specific role for frontend-facing executing components */
Role Executing
>>>>>>> 1cd7f449
<|MERGE_RESOLUTION|>--- conflicted
+++ resolved
@@ -3,17 +3,10 @@
     description is "The collective responsibility of carrying out quality assurance"
 }
 
-<<<<<<< HEAD
 package DomainModel {
 
     ContextMap TestMap {
         contains DomainModel.CodeInfrastructure, DomainModel.Test 
-=======
-BoundedContext CodeInfrastructure in TestingDomain {
-    description is "Components in the automated instrumentation pipeline"
-    classifiers {
-        role is Executing
->>>>>>> 1cd7f449
     }
 
     /* The structures under test */
@@ -35,7 +28,6 @@
         }
     }
 
-<<<<<<< HEAD
     Domain TestingDomain {
         description is "The collective responsibility of carrying out quality assurance"
     }
@@ -52,7 +44,4 @@
         contains DomainModel.CodeInfrastructure
     }
 }
-=======
-/* A specific role for frontend-facing executing components */
-Role Executing
->>>>>>> 1cd7f449
+}